@file:OptIn(ExperimentalKotlinGradlePluginApi::class)

import org.jetbrains.kotlin.gradle.ExperimentalKotlinGradlePluginApi
import org.jetbrains.kotlin.gradle.dsl.ExplicitApiMode

plugins {
    id("tasks.kmp-project")
}

<<<<<<< HEAD
//mavenPublishing {
//    pom {
//        name = "Tasks / Kotlin"
//        description = "Integration with Kotlin & its Coroutines"
//    }
//}
=======
mavenPublishing {
    pom {
        name = "Tasks / Kotlin"
        description = "Integration with Kotlin's Coroutines"
    }
}
>>>>>>> 9a200138

kotlin {
    sourceSets {
        val commonMain by getting {
            compilerOptions {
                explicitApi = ExplicitApiMode.Strict
                allWarningsAsErrors = true
            }

            dependencies {
                implementation(libs.kotlinx.coroutines.core)
            }
        }

        val commonTest by getting {
            dependencies {
                implementation(libs.kotlin.test)
                implementation(libs.kotlinx.coroutines.test)
            }
        }

        val jvmMain by getting {
            compilerOptions {
                explicitApi = ExplicitApiMode.Strict
                allWarningsAsErrors = true
            }

            dependencies {
                implementation(project(":tasks-jvm"))
                implementation(libs.kotlinx.coroutines.core)
            }
        }

        val jvmTest by getting {
            dependencies {
                implementation(libs.kotlin.test)
                implementation(libs.kotlinx.coroutines.test)
            }
        }

        val jsMain by getting {
            compilerOptions {
                explicitApi = ExplicitApiMode.Strict
                allWarningsAsErrors = true
            }

            dependencies {
                implementation(libs.kotlinx.coroutines.core)
            }
        }

        val jsTest by getting
    }
}<|MERGE_RESOLUTION|>--- conflicted
+++ resolved
@@ -7,21 +7,12 @@
     id("tasks.kmp-project")
 }
 
-<<<<<<< HEAD
-//mavenPublishing {
-//    pom {
-//        name = "Tasks / Kotlin"
-//        description = "Integration with Kotlin & its Coroutines"
-//    }
-//}
-=======
 mavenPublishing {
     pom {
         name = "Tasks / Kotlin"
         description = "Integration with Kotlin's Coroutines"
     }
 }
->>>>>>> 9a200138
 
 kotlin {
     sourceSets {
