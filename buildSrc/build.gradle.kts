--- conflicted
+++ resolved
@@ -25,9 +25,6 @@
     implementation(libs.kover.gradle.plugin)
     implementation(libs.dokka.gradle.plugin)
     implementation(libs.gradle.versions.plugin)
-<<<<<<< HEAD
     implementation(libs.binary.compatibility.validator.plugin)
-=======
     implementation(libs.vanniktech.publish.plugin)
->>>>>>> 9a200138
 }